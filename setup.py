--- conflicted
+++ resolved
@@ -5,22 +5,12 @@
 from setuptools import setup
 
 CURDIR = dirname(abspath(__file__))
-<<<<<<< HEAD
-REQUIREMENTS = ["robotframework >= 3.0"]
-if not sys.platform.startswith("java"):
-    REQUIREMENTS.append("paramiko >= 1.15.3")
-    REQUIREMENTS.append("scp >= 0.13.0")
-    if sys.version_info[0] < 3 and os.name == "nt":
-        REQUIREMENTS.append("win_inet_pton >= 1.1.0")
-with open(join(CURDIR, "src", "SSHLibrary", "version.py")) as f:
-=======
 REQUIREMENTS = [
     'robotframework >= 3.0',
     'paramiko >= 1.15.3',
     'scp >= 0.13.0'
 ]
 with open(join(CURDIR, 'src', 'SSHLibrary', 'version.py')) as f:
->>>>>>> a7ef0d0e
     VERSION = re.search("\nVERSION = '(.*)'", f.read()).group(1)
 with open(join(CURDIR, "README.rst")) as f:
     DESCRIPTION = f.read()
