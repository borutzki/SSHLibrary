*** Settings ***
Resource       resources/common.robot
Test Setup     Open Connection  ${HOST}
Test Teardown  Close All Connections

*** Variables ***
${KEY DIR}           ${LOCAL TESTDATA}${/}keyfiles
${KEY USERNAME}      testkey
${KEY}               ${KEY DIR}${/}id_rsa
${INVALID USERNAME}  invalidusername
${INVALID PASSWORD}  invalidpassword
${INVALID KEY}       ${KEY DIR}${/}id_rsa_invalid

*** Test Cases ***
Login With Valid Username And Password
    Login As Valid User

Login With Invalid Username Or Password
    [Setup]  Open Connection  ${HOST}
    Run Keyword And Expect Error  Authentication failed for user '${INVALID USERNAME}'.
    ...                           Login  ${INVALID USERNAME}  ${PASSWORD}

Login With Public Key When Valid Username And Key
    [Setup]  Open Connection  ${HOST}  prompt=${PROMPT}
    Login With Public Key  ${KEY USERNAME}  ${KEY}

Login With Public Key When Invalid Username
    Run Keyword And Expect Error  Login with public key failed for user '${INVALID USERNAME}'.
    ...    Login With Public Key  ${INVALID USERNAME}  ${KEY}

Login With Public Key When Invalid Key
    Run Keyword And Expect Error  Login with public key failed for user '${KEY USERNAME}'.
    ...    Login With Public Key  ${KEY USERNAME}  ${INVALID KEY}

Login With Public Key When Non-Existing Key
    Run Keyword And Expect Error  Given key file 'not_existing_key' does not exist.
    ...    Login With Public Key  ${KEY USERNAME}  not_existing_key

Logging In Returns Server Output
    [Setup]  Open Connection  ${HOST}
    ${output}=  Login  ${USERNAME}  ${PASSWORD}
    Should Contain  ${output}  Last login:
    ${output}=  Read
    Should Be Equal  ${output.strip()}  ${EMPTY}

Logging In Returns Server Output If Prompt Is Set
    [Setup]  Open Connection  ${HOST}  prompt=${PROMPT}
    ${output}=  Login With Public Key  ${KEY USERNAME}  ${KEY}
    Should Contain  ${output}  Last login:
    ${output}=  Read
    Should Be Equal  ${output.strip()}  ${EMPTY}

Login Using Config File
    [Setup]  Open Connection  ${TEST_HOSTNAME}  prompt=${PROMPT}
    Login  password=test  read_config=True

Login With Public Key Using Config File
    [Setup]  Open Connection   ${TESTKEY_HOSTNAME}  prompt=${PROMPT}
    Login With Public Key  read_config=True

<<<<<<< HEAD
Login Using Config File Proxy Command
    [Tags]  no-gh-actions
    [Setup]  Open Connection   ${TEST_PROXY_HOSTNAME}  prompt=${PROMPT}
    ${output}=  Login  password=test  read_config=True
    Should Contain  ${output}  test@
=======
Login With No Password
	[Setup]  Open Connection  ${HOST}  prompt=${PROMPT}
	Login  ${USERNAME_NOPASSWD}

Login With Explicit No Password
	[Setup]  Open Connection  ${HOST}  prompt=${PROMPT}
	Login  ${USERNAME_NOPASSWD}  ${EMPTY_STRING}

Login With Empty Quotes No Password
	[Setup]  Open Connection  ${HOST}  prompt=${PROMPT}
	Login  ${USERNAME_NOPASSWD}  ""

#Login Using Config File Proxy Command
#    TODO  fix failing with Travis-CI
#    [Tags]  pybot
#    [Setup]  Open Connection   ${TEST_PROXY_HOSTNAME}  prompt=${PROMPT}
#    ${output}=  Login  password=test  read_config=True
#    Should Contain  ${output}  test@
>>>>>>> 7e24802a
<|MERGE_RESOLUTION|>--- conflicted
+++ resolved
@@ -58,13 +58,6 @@
     [Setup]  Open Connection   ${TESTKEY_HOSTNAME}  prompt=${PROMPT}
     Login With Public Key  read_config=True
 
-<<<<<<< HEAD
-Login Using Config File Proxy Command
-    [Tags]  no-gh-actions
-    [Setup]  Open Connection   ${TEST_PROXY_HOSTNAME}  prompt=${PROMPT}
-    ${output}=  Login  password=test  read_config=True
-    Should Contain  ${output}  test@
-=======
 Login With No Password
 	[Setup]  Open Connection  ${HOST}  prompt=${PROMPT}
 	Login  ${USERNAME_NOPASSWD}
@@ -77,10 +70,8 @@
 	[Setup]  Open Connection  ${HOST}  prompt=${PROMPT}
 	Login  ${USERNAME_NOPASSWD}  ""
 
-#Login Using Config File Proxy Command
-#    TODO  fix failing with Travis-CI
-#    [Tags]  pybot
-#    [Setup]  Open Connection   ${TEST_PROXY_HOSTNAME}  prompt=${PROMPT}
-#    ${output}=  Login  password=test  read_config=True
-#    Should Contain  ${output}  test@
->>>>>>> 7e24802a
+Login Using Config File Proxy Command
+    [Tags]  no-gh-actions
+    [Setup]  Open Connection   ${TEST_PROXY_HOSTNAME}  prompt=${PROMPT}
+    ${output}=  Login  password=test  read_config=True
+    Should Contain  ${output}  test@
